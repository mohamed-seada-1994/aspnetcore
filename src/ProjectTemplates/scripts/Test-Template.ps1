#!/usr/bin/env pwsh
#requires -version 4

Set-StrictMode -Version 2
$ErrorActionPreference = 'Stop'

function Test-Template($templateName, $templateArgs, $templateNupkg, $isBlazorWasm) {
    if ($isBlazorWasm -and $templateArgs.Contains("hosted")) {
        $isBlazorWasmHosted = $true
    }
    else {
        $isBlazorWasmHosted = $false
    }
    $tmpDir = "$PSScriptRoot/$templateName"
    Remove-Item -Path $tmpDir -Recurse -ErrorAction Ignore
    Push-Location ..
    try {
        dotnet pack
    }
    finally {
        Pop-Location
    }

    Run-DotnetNew "--install", "$PSScriptRoot/../../../artifacts/packages/Debug/Shipping/$templateNupkg"

    New-Item -ErrorAction Ignore -Path $tmpDir -ItemType Directory
    Push-Location $tmpDir
    try {
        Run-DotnetNew $templateArgs, "--no-restore"

        if ($templateArgs -match 'F#') {
            $extension = "fsproj"
        }
        else {
            $extension = "csproj"
        }

<<<<<<< HEAD
        $proj = "$tmpDir/$templateName.$extension"
        $projContent = Get-Content -Path $proj -Raw
        $projContent = $projContent -replace ('<Project Sdk="Microsoft.NET.Sdk.Web">', "<Project Sdk=""Microsoft.NET.Sdk.Web"">
  <Import Project=""$PSScriptRoot/../test/bin/Debug/net6.0/TestTemplates/Directory.Build.targets"" />
  <PropertyGroup>
    <DisablePackageReferenceRestrictions>true</DisablePackageReferenceRestrictions>
  </PropertyGroup>")
        $projContent | Set-Content $proj
=======
        if ($isBlazorWasmHosted) {
            $proj = @("$tmpDir/Server/$templateName.Server.$extension",
                      "$tmpDir/Client/$templateName.Client.$extension",
                      "$tmpDir/Shared/$templateName.Shared.$extension")
        }
        else {
            $proj = @("$tmpDir/$templateName.$extension")
        }

        foreach ($projPath in $proj) {
            $projContent = Get-Content -Path $projPath -Raw
            if ($isBlazorWasmHosted) {
                $importPath = "$PSScriptRoot/../test/bin/Debug/net6.0/TestTemplates"
            }
            else {
                $importPath = "$PSScriptRoot/../test/bin/Debug/net6.0/TestTemplates"
            }
            $projContent = $projContent -replace ('(?:<Project Sdk="Microsoft.NET.(?<SdkSuffix>Sdk\.\w+)">)', ('<Project Sdk="Microsoft.NET.${SdkSuffix}">
                <Import Project="' + $importPath + '/Directory.Build.props" />
                <Import Project="' + $importPath + '/Directory.Build.targets" />
                <PropertyGroup>
                    <DisablePackageReferenceRestrictions>true</DisablePackageReferenceRestrictions>
                </PropertyGroup>'))
            $projContent | Set-Content $projPath
        }

        if ($isBlazorWasmHosted) {
            Push-Location Server
        }
>>>>>>> 26fba658
        dotnet.exe ef migrations add mvc
        dotnet.exe publish --configuration Release
        Set-Location .\bin\Release\net6.0\publish
        if ($isBlazorWasm -eq $false) {
            Invoke-Expression "./$templateName.exe"
        }
        if ($isBlazorWasmHosted) {
            # Identity Server only runs in Development by default due to key signing requirements
            $env:ASPNETCORE_ENVIRONMENT="Development"
            Invoke-Expression "./$templateName.Server.exe"
            $env:ASPNETCORE_ENVIRONMENT=""
        }
    }
    finally {
        Pop-Location
        if ($isBlazorWasmHosted) {
            Pop-Location
        }
    }
}

function Run-DotnetNew($arguments) {
    $expression = "dotnet new $arguments"
    Invoke-Expression $expression
}<|MERGE_RESOLUTION|>--- conflicted
+++ resolved
@@ -35,16 +35,6 @@
             $extension = "csproj"
         }
 
-<<<<<<< HEAD
-        $proj = "$tmpDir/$templateName.$extension"
-        $projContent = Get-Content -Path $proj -Raw
-        $projContent = $projContent -replace ('<Project Sdk="Microsoft.NET.Sdk.Web">', "<Project Sdk=""Microsoft.NET.Sdk.Web"">
-  <Import Project=""$PSScriptRoot/../test/bin/Debug/net6.0/TestTemplates/Directory.Build.targets"" />
-  <PropertyGroup>
-    <DisablePackageReferenceRestrictions>true</DisablePackageReferenceRestrictions>
-  </PropertyGroup>")
-        $projContent | Set-Content $proj
-=======
         if ($isBlazorWasmHosted) {
             $proj = @("$tmpDir/Server/$templateName.Server.$extension",
                       "$tmpDir/Client/$templateName.Client.$extension",
@@ -74,7 +64,6 @@
         if ($isBlazorWasmHosted) {
             Push-Location Server
         }
->>>>>>> 26fba658
         dotnet.exe ef migrations add mvc
         dotnet.exe publish --configuration Release
         Set-Location .\bin\Release\net6.0\publish
