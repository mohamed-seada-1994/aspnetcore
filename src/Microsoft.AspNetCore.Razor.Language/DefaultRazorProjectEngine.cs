--- conflicted
+++ resolved
@@ -66,11 +66,7 @@
 
             var importFeature = GetRequiredFeature<IImportProjectFeature>();
             var importItems = importFeature.GetImports(projectItem);
-<<<<<<< HEAD
             var importSourceDocuments = GetImportSourceDocuments(importItems);
-=======
-            var importSourceDocuments = importItems.Select(i => ConvertToSourceDocument(i));
->>>>>>> 79e744f6
 
             var parserOptions = GetRequiredFeature<IRazorParserOptionsFactoryProjectFeature>().Create(ConfigureParserOptions);
             var codeGenerationOptions = GetRequiredFeature<IRazorCodeGenerationOptionsFactoryProjectFeature>().Create(ConfigureCodeGenerationOptions);
@@ -89,11 +85,7 @@
 
             var importFeature = GetRequiredFeature<IImportProjectFeature>();
             var importItems = importFeature.GetImports(projectItem);
-<<<<<<< HEAD
-            var importSourceDocuments = GetImportSourceDocuments(importItems);
-=======
-            var importSourceDocuments = importItems.Select(i => ConvertToSourceDocument(i, suppressExceptions: true));
->>>>>>> 79e744f6
+            var importSourceDocuments = GetImportSourceDocuments(importItems, suppressExceptions: true);
 
             var parserOptions = GetRequiredFeature<IRazorParserOptionsFactoryProjectFeature>().Create(ConfigureDesignTimeParserOptions);
             var codeGenerationOptions = GetRequiredFeature<IRazorCodeGenerationOptionsFactoryProjectFeature>().Create(ConfigureDesignTimeCodeGenerationOptions);
@@ -146,33 +138,28 @@
         }
 
         // Internal for testing
-<<<<<<< HEAD
-        internal static IReadOnlyList<RazorSourceDocument> GetImportSourceDocuments(IReadOnlyList<RazorProjectItem> importItems)
-=======
-        internal static RazorSourceDocument ConvertToSourceDocument(RazorProjectItem importItem, bool suppressExceptions = false)
->>>>>>> 79e744f6
+        internal static IReadOnlyList<RazorSourceDocument> GetImportSourceDocuments(
+            IReadOnlyList<RazorProjectItem> importItems,
+            bool suppressExceptions = false)
         {
             var imports = new List<RazorSourceDocument>();
             for (var i = 0; i < importItems.Count; i++)
             {
-<<<<<<< HEAD
                 var importItem = importItems[i];
 
                 if (importItem.Exists)
                 {
-                    var sourceDocument = RazorSourceDocument.ReadFrom(importItem);
-                    imports.Add(sourceDocument);
-=======
-                try
-                {
-                    // Normal import, has file paths, content etc.
-                    return RazorSourceDocument.ReadFrom(importItem);
-                }
-                catch (IOException) when (suppressExceptions)
-                {
-                    // Something happened when trying to read the item from disk.
-                    // Catch the exception so we don't crash the editor.
->>>>>>> 79e744f6
+                    try
+                    {
+                        // Normal import, has file paths, content etc.
+                        var sourceDocument = RazorSourceDocument.ReadFrom(importItem);
+                        imports.Add(sourceDocument);
+                    }
+                    catch (IOException) when (suppressExceptions)
+                    {
+                        // Something happened when trying to read the item from disk.
+                        // Catch the exception so we don't crash the editor.
+                    }
                 }
             }
 
